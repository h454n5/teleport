--- conflicted
+++ resolved
@@ -16,19 +16,14 @@
 
 import React from 'react';
 import styled from 'styled-components'
-<<<<<<< HEAD
-import { withDocTitle } from './../documentTitle';
 import {colors} from 'shared/components/theme';
 import Typography from 'shared/components/Typography';
 import Logo from 'shared/components/Logo';
 import logoSvg from 'shared/assets/images/teleport-medallion.svg';
 import Button from 'shared/components/Button';
 import * as Icon from 'shared/components/Icon';
-=======
 import { withDocTitle } from './../DocumentTitle';
 
-const MSG_INFO_LOGIN_SUCCESS = 'Login was successful, you can close this window and continue using tsh.';
->>>>>>> fb868b3c
 
 export const LoginSuccessful = () => (
   <div>
