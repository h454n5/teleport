--- conflicted
+++ resolved
@@ -75,16 +75,7 @@
             </AppBar>
           </div>
           <Content>
-<<<<<<< HEAD
-            <Switch>
-              <Route exact path={cfg.routes.cluster} >
-                <ClusterNodes clusterId={clusterId} />
-              </Route>
-              <Route exact path={cfg.routes.clusterSessions} >
-                <ClusterSessions clusterId={clusterId} />
-              </Route>
-            </Switch>
-=======
+
             <Box m={2} width="100%">
               <Switch>
                 <Route exact path={cfg.routes.cluster} >
@@ -97,7 +88,6 @@
                 <Route path={cfg.routes.player} component={PlayerBox} />
               </Switch>
             </Box>
->>>>>>> 757496db
           </Content>
         </Flex>
       </Flex>
